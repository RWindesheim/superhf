#
# This file is autogenerated by pip-compile with Python 3.10
# by the following command:
#
#    pip-compile requirements/dev.in
#
alabaster==0.7.13
    # via sphinx
appdirs==1.4.4
    # via esbonio
astroid==2.14.2
    # via pylint
asttokens==2.2.1
    # via stack-data
attrs==22.2.0
    # via
    #   -c requirements\prod.txt
    #   cattrs
    #   lsprotocol
babel==2.11.0
    # via sphinx
backcall==0.2.0
    # via ipython
black==23.1.0
    # via -r requirements/dev.in
cattrs==22.2.0
    # via lsprotocol
certifi==2022.12.7
    # via
    #   -c requirements\prod.txt
    #   requests
cfgv==3.3.1
    # via pre-commit
charset-normalizer==3.0.1
    # via
    #   -c requirements\prod.txt
    #   requests
click==8.1.3
    # via black
colorama==0.4.6
    # via
    #   -c requirements\prod.txt
    #   click
    #   ipython
    #   pylint
    #   sphinx
comm==0.1.2
    # via ipykernel
debugpy==1.6.6
    # via ipykernel
decorator==5.1.1
    # via ipython
dill==0.3.6
    # via
    #   -c requirements\prod.txt
    #   pylint
distlib==0.3.6
    # via virtualenv
docutils==0.19
    # via sphinx
esbonio==0.16.0
    # via -r requirements/dev.in
exceptiongroup==1.1.0
    # via cattrs
executing==1.2.0
    # via stack-data
filelock==3.9.0
    # via
    #   -c requirements\prod.txt
    #   virtualenv
identify==2.5.18
    # via pre-commit
idna==3.4
    # via
    #   -c requirements\prod.txt
    #   requests
imagesize==1.4.1
    # via sphinx
ipykernel==6.21.2
    # via
    #   -r requirements/dev.in
    #   ipywidgets
ipython==8.10.0
    # via
    #   -r requirements/dev.in
    #   ipykernel
    #   ipywidgets
ipywidgets==8.0.4
    # via -r requirements/dev.in
isort==5.12.0
    # via pylint
jedi==0.18.2
    # via ipython
jinja2==3.1.2
    # via sphinx
jupyter-client==8.0.2
    # via ipykernel
jupyter-core==5.2.0
    # via
    #   ipykernel
    #   jupyter-client
jupyterlab-widgets==3.0.5
    # via ipywidgets
lazy-object-proxy==1.9.0
    # via astroid
lsprotocol==2022.0.0a10
    # via pygls
markupsafe==2.1.2
    # via jinja2
matplotlib-inline==0.1.6
    # via
    #   ipykernel
    #   ipython
mccabe==0.7.0
    # via pylint
mypy==1.0.0
    # via -r requirements/dev.in
mypy-extensions==1.0.0
    # via
    #   black
    #   mypy
nest-asyncio==1.5.6
    # via ipykernel
nodeenv==1.7.0
    # via pre-commit
packaging==23.0
    # via
    #   -c requirements\prod.txt
    #   black
    #   ipykernel
    #   sphinx
parso==0.8.3
    # via jedi
pathspec==0.11.0
    # via black
pickleshare==0.7.5
    # via ipython
platformdirs==3.0.0
    # via
    #   black
    #   jupyter-core
    #   pylint
    #   virtualenv
pre-commit==3.0.4
    # via -r requirements/dev.in
prompt-toolkit==3.0.36
    # via ipython
psutil==5.9.4
    # via
    #   -c requirements\prod.txt
    #   ipykernel
pure-eval==0.2.2
    # via stack-data
pygls==1.0.0
    # via esbonio
pygments==2.14.0
    # via
    #   ipython
    #   sphinx
pylint==2.16.2
    # via -r requirements/dev.in
pyspellchecker==0.7.1
    # via esbonio
python-dateutil==2.8.2
    # via
    #   -c requirements\prod.txt
    #   jupyter-client
pytz==2022.7.1
    # via
    #   -c requirements\prod.txt
    #   babel
pywin32==305
    # via jupyter-core
pyyaml==6.0
    # via
    #   -c requirements\prod.txt
    #   pre-commit
pyzmq==25.0.0
    # via
    #   ipykernel
    #   jupyter-client
requests==2.28.2
    # via
    #   -c requirements\prod.txt
    #   sphinx
six==1.16.0
    # via
    #   -c requirements\prod.txt
    #   asttokens
    #   python-dateutil
snowballstemmer==2.2.0
    # via sphinx
sphinx==6.1.3
    # via
    #   -r requirements/dev.in
    #   esbonio
sphinxcontrib-applehelp==1.0.4
    # via sphinx
sphinxcontrib-devhelp==1.0.2
    # via sphinx
sphinxcontrib-htmlhelp==2.0.1
    # via sphinx
sphinxcontrib-jsmath==1.0.1
    # via sphinx
sphinxcontrib-qthelp==1.0.3
    # via sphinx
sphinxcontrib-serializinghtml==1.1.5
    # via sphinx
stack-data==0.6.2
    # via ipython
tomli==2.0.1
    # via
    #   black
    #   mypy
    #   pylint
tomlkit==0.11.6
    # via pylint
tornado==6.2
    # via
    #   ipykernel
    #   jupyter-client
traitlets==5.9.0
    # via
    #   comm
    #   ipykernel
    #   ipython
    #   ipywidgets
    #   jupyter-client
    #   jupyter-core
    #   matplotlib-inline
typeguard==2.13.3
    # via pygls
<<<<<<< HEAD
types-tqdm==4.64.7.12
    # via -r requirements/dev.in
typing-extensions==4.4.0
=======
typing-extensions==4.5.0
>>>>>>> 57b5521e
    # via
    #   -c requirements\prod.txt
    #   astroid
    #   mypy
urllib3==1.26.14
    # via
    #   -c requirements\prod.txt
    #   requests
virtualenv==20.19.0
    # via pre-commit
wcwidth==0.2.6
    # via prompt-toolkit
widgetsnbextension==4.0.5
    # via ipywidgets
wrapt==1.14.1
    # via astroid

# The following packages are considered to be unsafe in a requirements file:
# setuptools<|MERGE_RESOLUTION|>--- conflicted
+++ resolved
@@ -230,13 +230,9 @@
     #   matplotlib-inline
 typeguard==2.13.3
     # via pygls
-<<<<<<< HEAD
 types-tqdm==4.64.7.12
     # via -r requirements/dev.in
-typing-extensions==4.4.0
-=======
 typing-extensions==4.5.0
->>>>>>> 57b5521e
     # via
     #   -c requirements\prod.txt
     #   astroid
