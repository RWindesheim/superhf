--- conflicted
+++ resolved
@@ -167,19 +167,6 @@
     arguments = TrainingArguments(
         output_dir=model_output_dir,
         logging_steps=10,
-<<<<<<< HEAD
-        per_device_train_batch_size=20,
-        per_device_eval_batch_size=20,
-        num_train_epochs=20,
-        evaluation_strategy="steps",
-        eval_steps=1000,
-        save_total_limit=5,
-        save_strategy="steps",
-        save_steps=1000,
-        load_best_model_at_end=True,
-        learning_rate=1e-4,
-#        weight_decay=0.0001,
-=======
         per_device_train_batch_size=1,
         per_device_eval_batch_size=1,
         num_train_epochs=1,
@@ -191,7 +178,6 @@
         load_best_model_at_end=True,
         learning_rate=8e-16,
         weight_decay=0.001,
->>>>>>> 96dc32c5
         report_to="wandb",
     )
 
