"""
Client code showing how to call the training loop for the iterative version of the SuperHF model.
"""

import argparse
import random
import os

from transformers import (
    AutoTokenizer,
    AutoModelForCausalLM,
    AutoModelForSequenceClassification,
)
import torch
import wandb
<<<<<<< HEAD

=======
>>>>>>> 2532e6fc

from superhf.data import get_superhf_prompts
from superhf.filtering import CompletionFilterTopK
from superhf.metrics import (
    initialize_metrics_wandb,
    report_metrics_wandb,
    report_metrics_print,
)
from superhf.mocking import MockLanguageModel, MockRewardModel
from superhf.training import SuperHFTrainingArguments, SuperHFTrainer
from superhf.utils import set_seed, print_gpu_utilization


<<<<<<< HEAD
# TODO use argparse and wandb config for these instead
LANGUAGE_MODEL_NAME = "eleutherai/gpt-neo-125M"  # "eleutherai/gpt-neo-1.3B"
REWARD_MODEL_NAME = "OpenAssistant/reward-model-deberta-v3-base"
DEBUG_MAX_PROMPTS = 1000
MAX_PROMPT_CHAR_LENGTH = 1024


=======
>>>>>>> 2532e6fc
def main() -> None:
    """
    Instantiate and train the SuperHF model.
    """
    # pylint: disable=too-many-locals

    # Parse arguments
    parser = argparse.ArgumentParser()
    parser.add_argument(
        "--config",
        type=str,
        # Get file path relative to this file
        default=os.path.join(os.path.dirname(__file__), "configs", "gpt-neo-1.3B.yaml"),
        help="The name of the Weights and Biases config to use.",
    )
    parser.add_argument(
        "--notes",
        type=str,
        default="",
        help="Notes to add to the Weights and Biases run.",
    )
    args = parser.parse_args()

    # Configure device and seed
    device = torch.device(
        torch.cuda.current_device() if torch.cuda.is_available() else "cpu"
    )
    set_seed(66)

    # Initialize Weights and Biases run
    wandb.init(
        project="shf-iterative-v1",
        notes=args.notes,
        save_code=True,
        config=args.config,
    )

    # Get the prompt dataset
    prompts = get_superhf_prompts("anthropic-red-team")
    random.shuffle(prompts)

    # Filter out prompts that are too long
    old_prompt_count = len(prompts)
    prompts = [
        prompt
        for prompt in prompts
        if len(prompt) < wandb.config.max_prompt_char_length
    ]
    print(
        f"Filtered {old_prompt_count - len(prompts)} prompts over "
        f"{wandb.config.max_prompt_char_length} chars."
    )

    # Testing: only load the first section of prompts
    if wandb.config.debug_max_prompts != 0:
        prompts = prompts[: wandb.config.debug_max_prompts]

    print(f"Loaded {len(prompts)} prompts.")

    # Instantiate our language and reward models and tokenizers
    language_model_name = wandb.config.language_model_name
    language_model = (
        MockLanguageModel()
        if language_model_name == "mock"
        else AutoModelForCausalLM.from_pretrained(language_model_name).to(device)
    )
    reward_model_name = wandb.config.reward_model_name
    reward_model = (
        MockRewardModel()
        if reward_model_name == "mock"
        else AutoModelForSequenceClassification.from_pretrained(reward_model_name).to(
            device
        )
    )
    language_tokenizer_name = (
        "gpt2"
        if wandb.config.language_model_name == "mock"
        else wandb.config.language_model_name
    )
    language_tokenizer = AutoTokenizer.from_pretrained(
        language_tokenizer_name, padding_side="left"
    )
    reward_tokenizer_name = (
        "gpt2"
        if wandb.config.reward_model_name == "mock"
        else wandb.config.reward_model_name
    )
    reward_tokenizer = AutoTokenizer.from_pretrained(reward_tokenizer_name)
    print_gpu_utilization()

    # Set our training arguments
    training_args = SuperHFTrainingArguments(
        temperature=wandb.config.temperature,
        top_p=wandb.config.top_p,
        superbatch_size=wandb.config.superbatch_size,
        max_length_lm=wandb.config.max_length_lm,
        max_length_rm=wandb.config.max_length_rm,
        minibatch_size_initial=wandb.config.minibatch_size_initial,
    )
    completion_filter_top_k = wandb.config.completion_filter_top_k
    completion_filter = CompletionFilterTopK(completion_filter_top_k)

    # Instantiate our trainer
    trainer = SuperHFTrainer(
        language_model=language_model,
        reward_model=reward_model,
        language_tokenizer=language_tokenizer,
        reward_tokenizer=reward_tokenizer,
        completion_filter=completion_filter,
        training_args=training_args,
        report_metrics=[report_metrics_wandb, report_metrics_print],
    )

    # Initialize metrics
    initialize_metrics_wandb()  # Defines the run metrics
    # wandb.watch(language_model, log="all")

    # Run training
    wandb.alert(title="Beginning SuperHF run", text="Beginning SuperHF run...")
    trainer.train(prompts)


if __name__ == "__main__":
    main()<|MERGE_RESOLUTION|>--- conflicted
+++ resolved
@@ -13,10 +13,7 @@
 )
 import torch
 import wandb
-<<<<<<< HEAD
 
-=======
->>>>>>> 2532e6fc
 
 from superhf.data import get_superhf_prompts
 from superhf.filtering import CompletionFilterTopK
@@ -30,16 +27,6 @@
 from superhf.utils import set_seed, print_gpu_utilization
 
 
-<<<<<<< HEAD
-# TODO use argparse and wandb config for these instead
-LANGUAGE_MODEL_NAME = "eleutherai/gpt-neo-125M"  # "eleutherai/gpt-neo-1.3B"
-REWARD_MODEL_NAME = "OpenAssistant/reward-model-deberta-v3-base"
-DEBUG_MAX_PROMPTS = 1000
-MAX_PROMPT_CHAR_LENGTH = 1024
-
-
-=======
->>>>>>> 2532e6fc
 def main() -> None:
     """
     Instantiate and train the SuperHF model.
